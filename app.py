import os
import sqlite3
import uuid
from flask import Flask, jsonify, request, redirect, url_for, render_template, send_from_directory, flash, g

app = Flask(__name__)
app.config['UPLOAD_FOLDER'] = 'static/uploads'
app.config['MAX_CONTENT_LENGTH'] = 100 * 1024 * 1024  # 100MB max upload size
app.config['DATABASE'] = 'familybook.db'
app.secret_key = 'your-secret-key'

ALLOWED_IMAGE_EXTENSIONS = {'png', 'jpg', 'jpeg', 'gif'}
ALLOWED_VIDEO_EXTENSIONS = {'mp4', 'mov', 'avi', 'webm'}

def get_db():
    if 'db' not in g:
        g.db = sqlite3.connect(app.config['DATABASE'])
        g.db.row_factory = sqlite3.Row
    return g.db

@app.teardown_appcontext
def close_db(exception):
    db = g.pop('db', None)
    if db is not None:
        db.close()

def allowed_file(filename, allowed_exts):
    return '.' in filename and filename.rsplit('.', 1)[1].lower() in allowed_exts

def init_db():
    with app.app_context():
        db = get_db()
        db.execute('''CREATE TABLE IF NOT EXISTS posts (
            id INTEGER PRIMARY KEY AUTOINCREMENT,
            title TEXT NOT NULL,
            content TEXT NOT NULL,
            image_filename TEXT,
            video_filename TEXT,
            created TIMESTAMP DEFAULT CURRENT_TIMESTAMP
        )''')
        db.commit()

@app.route('/create-post', methods=['GET', 'POST'])
def create_post():
    if request.method == 'POST':
        title = request.form['title']
        content = request.form['content']
<<<<<<< HEAD

        image_file = request.files.get('image')
        video_file = request.files.get('video')

        image_filename = None
        video_filename = None

        # Handle image
        if image_file and image_file.filename:
            ext = image_file.filename.rsplit('.', 1)[-1].lower()
            if ext in ALLOWED_IMAGE_EXTENSIONS:
                image_filename = f"img_{uuid.uuid4().hex}.{ext}"
                image_file.save(os.path.join(app.config['UPLOAD_FOLDER'], image_filename))

        # Handle video
        if video_file and video_file.filename:
            ext = video_file.filename.rsplit('.', 1)[-1].lower()
            if ext in ALLOWED_VIDEO_EXTENSIONS:
                video_filename = f"vid_{uuid.uuid4().hex}.{ext}"
                video_file.save(os.path.join(app.config['UPLOAD_FOLDER'], video_filename))

=======
        
        # Handle file uploads
        image_filename = None
        video_filename = None
        
        # Process image upload
        if 'image' in request.files:
            image_file = request.files['image']
            if image_file.filename and allowed_file(image_file.filename, ALLOWED_IMAGE_EXTENSIONS):
                image_filename = f"img_{uuid.uuid4().hex}.{image_file.filename.rsplit('.', 1)[1].lower()}"
                image_path = os.path.join(app.config['UPLOAD_FOLDER'], image_filename)
                image_file.save(image_path)
        
        # Process video upload
        if 'video' in request.files:
            video_file = request.files['video']
            if video_file.filename and allowed_file(video_file.filename, ALLOWED_VIDEO_EXTENSIONS):
                video_filename = f"vid_{uuid.uuid4().hex}.{video_file.filename.rsplit('.', 1)[1].lower()}"
                video_path = os.path.join(app.config['UPLOAD_FOLDER'], video_filename)
                video_file.save(video_path)
        
>>>>>>> 03fc87bf
        db = get_db()
        db.execute(
            "INSERT INTO posts (title, content, image_filename, video_filename) VALUES (?, ?, ?, ?)",
            (title, content, image_filename, video_filename)
        )
        db.commit()
        flash("Post created!", "success")
        return redirect(url_for('create_post'))    
    return render_template('create_post.html')




@app.route('/posts')
def posts_feed():
    db = get_db()
    posts = db.execute("SELECT * FROM posts ORDER BY created DESC").fetchall()
    return render_template('posts_feed.html', posts=posts)

@app.route('/upload-media', methods=['POST'])
def upload_media():
    file = request.files.get('file')
    if not file:
        return jsonify(error='No file'), 400
    ext = file.filename.rsplit('.', 1)[-1].lower()
    filename = f"img_{uuid.uuid4().hex}.{ext}"
    path = os.path.join(app.config['UPLOAD_FOLDER'], filename)
    file.save(path)
    url = url_for('uploaded_file', filename=filename, _external=True)
    return jsonify(location=url)
    
@app.route('/uploads/<filename>')
def uploaded_file(filename):
    return send_from_directory(app.config['UPLOAD_FOLDER'], filename)

if __name__ == "__main__":
    os.makedirs(app.config['UPLOAD_FOLDER'], exist_ok=True)
    init_db()
    app.run(debug=True)<|MERGE_RESOLUTION|>--- conflicted
+++ resolved
@@ -45,51 +45,28 @@
     if request.method == 'POST':
         title = request.form['title']
         content = request.form['content']
-<<<<<<< HEAD
-
-        image_file = request.files.get('image')
-        video_file = request.files.get('video')
 
         image_filename = None
         video_filename = None
 
-        # Handle image
+        # Handle image upload
+        image_file = request.files.get('image')
         if image_file and image_file.filename:
             ext = image_file.filename.rsplit('.', 1)[-1].lower()
             if ext in ALLOWED_IMAGE_EXTENSIONS:
                 image_filename = f"img_{uuid.uuid4().hex}.{ext}"
-                image_file.save(os.path.join(app.config['UPLOAD_FOLDER'], image_filename))
+                image_path = os.path.join(app.config['UPLOAD_FOLDER'], image_filename)
+                image_file.save(image_path)
 
-        # Handle video
+        # Handle video upload
+        video_file = request.files.get('video')
         if video_file and video_file.filename:
             ext = video_file.filename.rsplit('.', 1)[-1].lower()
             if ext in ALLOWED_VIDEO_EXTENSIONS:
                 video_filename = f"vid_{uuid.uuid4().hex}.{ext}"
-                video_file.save(os.path.join(app.config['UPLOAD_FOLDER'], video_filename))
-
-=======
-        
-        # Handle file uploads
-        image_filename = None
-        video_filename = None
-        
-        # Process image upload
-        if 'image' in request.files:
-            image_file = request.files['image']
-            if image_file.filename and allowed_file(image_file.filename, ALLOWED_IMAGE_EXTENSIONS):
-                image_filename = f"img_{uuid.uuid4().hex}.{image_file.filename.rsplit('.', 1)[1].lower()}"
-                image_path = os.path.join(app.config['UPLOAD_FOLDER'], image_filename)
-                image_file.save(image_path)
-        
-        # Process video upload
-        if 'video' in request.files:
-            video_file = request.files['video']
-            if video_file.filename and allowed_file(video_file.filename, ALLOWED_VIDEO_EXTENSIONS):
-                video_filename = f"vid_{uuid.uuid4().hex}.{video_file.filename.rsplit('.', 1)[1].lower()}"
                 video_path = os.path.join(app.config['UPLOAD_FOLDER'], video_filename)
                 video_file.save(video_path)
-        
->>>>>>> 03fc87bf
+
         db = get_db()
         db.execute(
             "INSERT INTO posts (title, content, image_filename, video_filename) VALUES (?, ?, ?, ?)",
@@ -99,7 +76,6 @@
         flash("Post created!", "success")
         return redirect(url_for('create_post'))    
     return render_template('create_post.html')
-
 
 
 
